--- conflicted
+++ resolved
@@ -105,11 +105,7 @@
 yarn migrations create <name>
 ```
 
-<<<<<<< HEAD
 The command helps to create a migration script in the `src -> migration` directory as below:
-=======
-The command helps to create a migration script file in the `src -> migration` directory as below:
->>>>>>> 50ec9e1a
 
 ```ts
 import { Db, MongoClient } from "mongodb";
@@ -121,7 +117,7 @@
 }
 
 export async function down(db: Db, conn: MongoClient) {
-  // TODO write the statements to rollback your migration (if possible)
+  // TODO write the statements to rollback your migration  (if possible)
   // Example:
   // await db.collection('albums').updateOne({artist: 'The Beatles'}, {$set: {blacklisted: false}});
 }
